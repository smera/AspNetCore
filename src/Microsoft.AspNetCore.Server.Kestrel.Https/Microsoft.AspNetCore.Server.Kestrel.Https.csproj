--- conflicted
+++ resolved
@@ -20,17 +20,10 @@
     <PackageReference Include="Microsoft.Extensions.TaskCache.Sources" Version="$(AspNetCoreVersion)" PrivateAssets="All" />
   </ItemGroup>
 
-<<<<<<< HEAD
-  <ItemGroup Condition=" '$(TargetFramework)' == 'netstandard1.3' ">
-    <PackageReference Include="System.Net.Security" Version="$(CoreFxVersion)" />
-  </ItemGroup>
-
   <ItemGroup>
     <EmbeddedResource Update="HttpsStrings.resx">
       <Generator></Generator>
     </EmbeddedResource>
   </ItemGroup>
 
-=======
->>>>>>> a9c165e6
 </Project>